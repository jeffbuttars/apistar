--- conflicted
+++ resolved
@@ -12,33 +12,25 @@
     db_backend.create_tables()
     click.echo("Tables created")
 
-<<<<<<< HEAD
 
-def django_makemigrations():
-=======
 def django_makemigrations() -> None:
->>>>>>> 48a6b72b
     """
     Makemigrations DjangoBackend.
     """
     from apistar.main import get_current_app
-    from apistar.backends import DjangoBackend
+    from apistar.backends.django import DjangoBackend
     app = get_current_app()
     db_backend = DjangoBackend.build(settings=app.settings)
     db_backend.makemigrations()
     click.echo("makemigrations")
 
-<<<<<<< HEAD
 
-def django_migrate():
-=======
 def django_migrate() -> None:
->>>>>>> 48a6b72b
     """
     Migrate DjangoBackend.
     """
     from apistar.main import get_current_app
-    from apistar.backends import DjangoBackend
+    from apistar.backends.django import DjangoBackend
     app = get_current_app()
     db_backend = DjangoBackend.build(settings=app.settings)
     db_backend.migrate()
