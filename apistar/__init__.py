--- conflicted
+++ resolved
@@ -12,12 +12,8 @@
 from apistar.templating import Template, Templates
 from apistar.test import TestClient
 
-<<<<<<< HEAD
-__version__ = '0.1.10'
-=======
 
 __version__ = '0.1.11'
->>>>>>> 3e0faafd
 __all__ = [
     'App', 'DBBackend', 'Route', 'Request', 'Response', 'Template', 'Templates', 'TestClient'
 ]