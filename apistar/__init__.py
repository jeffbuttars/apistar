--- conflicted
+++ resolved
@@ -12,12 +12,7 @@
 from apistar.templating import Template, Templates
 from apistar.test import TestClient
 
-<<<<<<< HEAD
-__version__ = '0.1.9'
-=======
-
 __version__ = '0.1.10'
->>>>>>> e2ca24c5
 __all__ = [
     'App', 'DBBackend', 'Route', 'Request', 'Response', 'Template', 'Templates', 'TestClient'
 ]