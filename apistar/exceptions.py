from typing import Union


class ConfigurationError(Exception):
    pass


class SchemaError(Exception):
    def __init__(self, detail: Union[str, dict]) -> None:
        self.detail = detail
        super().__init__(detail)


# Handled exceptions

class APIException(Exception):
    default_status_code = 500
    default_detail = 'Server error'

    def __init__(self, detail: Union[str, dict]=None, status_code: int=None) -> None:
        self.detail = self.default_detail if (detail is None) else detail
        self.status_code = self.default_status_code if (status_code is None) else status_code


class ValidationError(APIException):
    default_status_code = 400
    default_detail = 'Invalid request'


class NotFound(APIException):
    default_status_code = 404
    default_detail = 'Not found'


class MethodNotAllowed(APIException):
    default_status_code = 405
<<<<<<< HEAD
    default_message = 'Method not allowed'


class Found(APIException):
    default_status_code = 302
    default_message = 'Found'

    def __init__(self, location):
        self.location = location
        super().__init__()
=======
    default_detail = 'Method not allowed'
>>>>>>> 2c5146f1
<|MERGE_RESOLUTION|>--- conflicted
+++ resolved
@@ -34,17 +34,13 @@
 
 class MethodNotAllowed(APIException):
     default_status_code = 405
-<<<<<<< HEAD
-    default_message = 'Method not allowed'
+    default_detail = 'Method not allowed'
 
 
 class Found(APIException):
     default_status_code = 302
-    default_message = 'Found'
+    default_detail = 'Found'
 
     def __init__(self, location):
         self.location = location
-        super().__init__()
-=======
-    default_detail = 'Method not allowed'
->>>>>>> 2c5146f1
+        super().__init__()