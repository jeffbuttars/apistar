*.pyc
.cache
.coverage
.git
__pycache__
/*.egg-info
/htmlcov
/venv
/build
<<<<<<< HEAD
/env
=======
coverage.xml
>>>>>>> a21f9f97
<|MERGE_RESOLUTION|>--- conflicted
+++ resolved
@@ -7,8 +7,5 @@
 /htmlcov
 /venv
 /build
-<<<<<<< HEAD
 /env
-=======
-coverage.xml
->>>>>>> a21f9f97
+coverage.xml