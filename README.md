# API Star ✨🚀✨🌟

A smart Web API framework, designed for Python 3.

[![Build Status](https://travis-ci.org/tomchristie/apistar.svg?branch=master)](https://travis-ci.org/tomchristie/apistar)
[![codecov](https://codecov.io/gh/tomchristie/apistar/branch/master/graph/badge.svg)](https://codecov.io/gh/tomchristie/apistar)
[![Package version](https://badge.fury.io/py/apistar.svg)](https://pypi.python.org/pypi/apistar)
[![Python versions](https://img.shields.io/pypi/pyversions/apistar.svg)](https://www.python.org/doc/versions/)

**Community:** https://discuss.apistar.org/ 🤔 💭 🤓 💬 😎

![screenshot](docs/img/apistar.gif)

---

# Features

Why should you consider using API Star for your next Web API project?

* **API documentation** - Interactive API documentation, that's guaranteed to always
be in sync with your codebase.
* **Client libraries** - JavaScript and Python client libraries, driven by the typesystems that API Star generates.
* **Schema generation** - Support for generating Swagger or RAML API typesystems.
* **Expressive** - Type annotated views, that make for expressive, testable code.
* **Performance** - Dynamic behavior for determining how to run each view makes API Star incredibly efficient.

---

# Table of Contents

- [Quickstart](#quickstart)
    - [Choosing a framework](#choosing-a-framework)
- [HTTP](#http)
    - [Requests](#requests)
    - [Responses](#responses)
    - [URL Routing](#url-routing)
    - [Command Routing](#command-routing)
- [Type System](#type-system)
    - [Data Validation](#data-validation)
    - [Serialization](#serialization)
    - [Generating API Schemas](#generating-api-schemas)
- [Building Websites](#building-websites)
    - [Templates](#templates)
    - [Static Files](#static-files)
- [Settings & Environment](#settings--environment)
    - [Application settings](#application-settings)
    - [Environment](#environment)
- [Testing](#testing)
- [Backends](#backends)
  - [SQLAlchemy](#sqlalchemy)
  - [Django ORM](#django-orm)
- [Components](#components)
- [WSGI](#wsgi)
- [Performance](#performance)
- [Deployment](#deployment)
    - [The Development Server](#the-development-server)
    - [Running in Production](#running-in-production)
    - ["Serverless" Deployments](#serverless-deployments)
- [Development](#development)

---

# Quickstart

Install API Star:

    $ pip3 install apistar

Create a new project:

    $ apistar new .
    app.py
    tests.py
    $ cat app.py
    from apistar import Include, Route
    from apistar.frameworks.wsgi import WSGIApp as App
    from apistar.handlers import docs_urls, static_urls


    def welcome(name=None):
        if name is None:
            return {'message': 'Welcome to API Star!'}
        return {'message': 'Welcome to API Star, %s!' % name}


    routes = [
        Route('/', 'GET', welcome),
        Include('/docs', docs_urls),
        Include('/static', static_urls)
    ]

    app = App(routes=routes)


    if __name__ == '__main__':
        app.main()

Run the application:

    $ apistar run
    Running at http://localhost:8080/

Run the tests:

    $ apistar test
    tests.py ..
    ===== 2 passed in 0.05 seconds =====

View the interactive API documentation:

    $ open http://localhost:8080/docs/

![screenshot](docs/img/apistar.png)

## Choosing a framework

API Star allows you to either use a standard threaded WSGI application, or an asyncio application.

### WSGI

The benefit of choosing a standard WSGI application is that you'll get better
ecosystem support. The SQLAlchemy and Django ORM backends are available,
and you can use a large range of existing Python libraries.

To start a new `wsgi` project use:

    $ pip install apistar
    $ apistar new .

The application import line in the code will look like this:

    from apistar.frameworks.wsgi import WSGIApp as App

### ASyncIO

The benefit of an asyncio application is the potential for higher throughput,
as you can avoid making thread-blocking calls in favour of co-operative concurrency
using async/await. However you'll need to make sure that you only use async components
for any blocking operations, such as calls to the database, reading from disk, or
making a network request.

To start a new `asyncio` project use:

    $ pip install apistar[asyncio]
    $ apistar new . --framework asyncio

The application import line in the code will look like this:

    from apistar.frameworks.asyncio import ASyncIOApp as App

You may now include either regular or async handler functions...

    def welcome(name=None):
        # A regular handler function that contains no asynchronous operations.
        ...

    async def welcome(name=None):
        # An async handler, that may use `async/await` syntax for performing asynchronous operations.
        ...

---

# HTTP

## Requests

API Star allows you to dynamically inject various information about the
incoming request into your views using type annotation.

```python
from apistar import http

def show_request(request: http.Request):
    return {
        'method': request.method,
        'url': request.url,
        'headers': dict(request.headers)
    }

def show_query_params(query_params: http.QueryParams):
    return {
        'params': dict(query_params)
    }

def show_user_agent(user_agent: http.Header):
    return {
        'user-agent': user_agent
    }
```

Some of the components you might use most often:

| Component          | Description |
| ------------------ | ----------- |
| `http.Request`     | The HTTP request. Includes `.method`, `.url`, and `.headers` attributes. |
| `http.Headers`     | The request headers, returned as a dictionary-like object. |
| `http.Header`      | Lookup a single request header, corresponding to the argument name.<br/>Returns a string or `None`. |
| `http.QueryParams` | The request query parameters, returned as a dictionary-like object. |
| `http.QueryParam`  | Lookup a single query parameter, corresponding to the argument name.<br/>Returns a string or `None`. |
| `http.Body`        | The request body. Returns a bytestring. |
| `http.RequestData` | The request data, returned as a dictionary-like object. |

## Responses

By default API star expects view to return plain data, and will return
`200 OK` responses.

```python
def create_project():
    return {'name': 'new project', 'id': 123}
```

You can instead set the status code or headers by returning a `Response`.

```python
def create_project():
    data = {'name': 'new project', 'id': 123}
    headers = {'Location': 'http://example.com/project/123/'}
    return Response(data, status=201, headers=headers)
```

## URL Routing

Use `{curly_braces}` in your URL conf to include a URL path parameter.


```python
def echo_username(username):
    return {'message': f'Welcome, {username}!'}

app = App(routes=[
    Route('/{username}/', 'GET', echo_username)
])
```

Use `Include` to include a list of routes.

```python
user_routes = [
    Route('/', 'GET', list_users),
    Route('/', 'POST', create_user),
    Route('/{user_id}', 'PUT', edit_user),
    Route('/{user_id}', 'DELETE', delete_user)
]

routes = [
    Include('/users', user_routes),
    ...
]

app = App(routes=routes)
```

Use type annotation on the view method to include typed URL path parameters.

```python
users = {0: 'penny', 1: 'benny', 2: 'jenny'}

def echo_username(user_id: int):
    username = users[user_id]
    return {'message': f'Welcome, {username}!'}

app = App(routes=[
    Route('/{user_id}/', 'GET', echo_username)
])
```

Parameters which do not correspond to a URL path parameter will be treated as
query parameters for `GET` and `DELETE` requests, or part of the request body
for `POST`, `PUT`, and `PATCH` requests.

```python
def echo_username(username):
    if username is None:
        return {'message': 'Welcome!'}
    return {'message': f'Welcome, {username}!'}

app = App(routes=[
    Route('/hello/', 'GET', echo_username)
])
```

### Reversing URLS

Rather than build URLs by hand, it is possible to generate URLs based on the endpoint, using `Router's reverse_url()`.

```python
from apistar.interfaces import Router

def get_player_details(player_name):
    score = get_score(player_name)
    return {'name': player_name, 'score': score}

def get_all_players(router: Router):
    players = get_players()
    player_list = [
        {
            'name': player.name,
            'url': router.reverse_url('get_player_details', player_name=player.name)
        }
        for player in players
    ]
    return {'players': player_list}

app = App(routes=[
    Route('/players/', 'GET', get_all_players),
    Route('/players/{name}/', 'GET', get_player_details),
])
```

## Command Routing

In addition to routing URLs, you can also route commands, to make additional
functionality available directly to the command line client.

For example...

```python
from apistar import Command
from apistar.frameworks.wsgi import WSGIApp as App

...

routes = [
    ...
]

commands = [
    Command('create_user', create_user),
    Command('delete_user', delete_user)
]

app = App(routes=routes, commands=commands)
```

---

# Type System

API Star comes with a type system that allows you to express constraints on the
expected inputs and outputs of your interface.

Here’s a quick example of what the type system in API Star looks like:

```python
from apistar import typesystem

class Rating(typesystem.Integer):
    minimum = 1
    maximum = 5


class ProductSize(typesystem.Enum):
    enum = ['small', 'medium', 'large']


class Product(typesystem.Object):
    properties = {
        'name': typesystem.string(max_length=100),  # Use lowercase functions for inline declarations.
        'rating': Rating,
        'in_stock': typesystem.Boolean,
        'size': ProductSize,
    }
```

## Data Validation

The main benefit of expressing our data constraints in a type system is that we
can then use those types as annotations on our handler functions.

```python
def create_product(product: Product):
    ...

routes = [
    Route('/create_product/', 'POST', create_product)
]
```

## Serialization

In addition to using the typesystem types for input validation, you can also use
them to serialize the return values of your handler functions.

```python
import typing


def list_products() -> typing.List[Product]:
    queryset = ...  # Query returning products from a data store.
    return [Product(record) for record in queryset]
```

## API Reference

The following typesystem types are currently supported:

### String

Validates string data. A subclass of `str`.

* `default` - A default to be used if a field using this typesystem is missing from a parent `Object`.
* `max_length` - A maximum valid length for the data.
* `min_length` - A minimum valid length for the data.
* `pattern` - A string or compiled regex that the data must match.
* `format` - An identifier indicating a complex datatype with a string representation. For example `"date"`, to represent an ISO 8601 formatted date string.
* `trim_whitespace` - `True ` if leading and trailing whitespace should be stripped from the data. Defaults to `True`.

### Number

Validates numeric data. A subclass of `float`.

* `default` - A default to be used if a field using this typesystem is missing from a parent `Object`.
* `maximum` - A float representing the maximum valid value for the data.
* `minimum` - A float representing the minimum valid value for the data.
* `exclusive_maximum` - `True` for an exclusive maximum limit. Defaults to `False`.
* `exclusive_minimum` - `True` for an exclusive minimum limit. Defaults to `False`.
* `multiple_of` - A float that the data must be strictly divisible by, in order to be valid.

### Integer

Validates integer data. A subclass of `int`.

* `default` - A default to be used if a field using this typesystem is missing from a parent `Object`.
* `maximum` - An int representing the maximum valid value for the data.
* `minimum` - An int representing the minimum valid value for the data.
* `exclusive_maximum` - `True` for an exclusive maximum limit. Defaults to `False`.
* `exclusive_minimum` - `True` for an exclusive minimum limit. Defaults to `False`.
* `multiple_of` - An integer that the data must be strictly divisible by, in order to be valid.

### Boolean

Validates boolean input. Returns either `True` or `False`.

* `default` - A default to be used if a field using this typesystem is missing from a parent `Object`.

### Enum

Validates string input, against a list of valid choices. A subclass of `str`.

* `default` - A default to be used if a field using this typesystem is missing from a parent `Object`.
* `enum` - A list of valid string values for the data.

### Object

Validates dictionary or object input. A subclass of `dict`.

* `default` - A default to be used if a field using this typesystem is missing from a parent `Object`.
* `properties` - A dictionary mapping string key names to typesystem or type values.

Note that child properties are considered to be required if they do not have a `default` value.

### Array

Validates list or tuple input. A subclass of `list`.

* `items` - A typesystem or type or a list of typesystems or types.
* `additional_items` - Whether additional items past the end of the listed typesystem types are permitted.
* `min_items` - The minimum number of items the array must contain.
* `max_items` - The maximum number of items the array must contain.
* `unique_items` - Whether repeated items are permitted in the array.

## Generating API Schemas

API Star is designed to be able to map well onto API description formats, known as "API Schemas".

There is currently *provisional* support for writing Swagger, RAML, or CoreJSON typesystems.
See [#69](https://github.com/tomchristie/apistar/issues/69) for more details on work still to be done here.

The default output format is the built-in CoreJSON support:

```shell
$ apistar schema
{"_type":"document", ...}
```

The OpenAPI (Swagger) and RAML codecs are optional, and require installation of additional packages:

#### Swagger

```shell
$ pip install openapi-codec
$ apistar schema --format openapi
{"swagger": "2.0", "info": ...}
```

#### RAML

```shell
$ pip install raml-codec
$ apistar schema --format raml
#%RAML 0.8
...
```

---

# Building Websites

Although API Star is designed primarily with Web APIs in mind, it is a
general purpose framework, and does also give you the tools you need
to build regular websites.

## Templates

API Star includes a templating component, that allows you to return templated
responses, using [Jinja2](http://jinja.pocoo.org/).

**templates/index.html:**

```html
<html>
    <body>
        <h1>Hello, {{ username }}</h1>
    </body>
</html>
```

**app.py:**

```python
<<<<<<< HEAD
from apistar import Route
from apistar.interfaces import Templates
from apistar.frameworks.wsgi import WSGIApp as App
=======
from apistar import App, Route
from apistar.templating import Templates
import os
>>>>>>> b831d372

def hello(username: str, templates: Templates):
    index = templates.get_template('index.html')
    return index.render(username=username)

routes = [
    Route('/', 'GET', hello)
]

settings = {
    'TEMPLATES': {
        'DIRS': ['templates']
    }
}

app = App(routes=routes, settings=settings)
```

Returning a string response from a view will default to using the `text/html`
content type. You can override this by returning a `Response`, including an
explicit `Content-Type` header.

## Static Files

For serving static files, API Star uses [whitenoise](http://whitenoise.evans.io/en/stable/).

First make sure to install the `whitenoise` package.

```
$ pip install whitenoise
```

Next, you'll then need to include the `serve_static` handler in your routes.
This function expects to take a single URL argument, named `path`.

```python
from apistar import Route
from apistar.handlers import serve_static

routes = [
    # ...
    Route('/static/{path}', 'GET', serve_static)
]
```

Finally, include the directory that you'd like to serve static files from
in your settings, like so:

```python
settings = {
    'STATICS': {
        'DIR': 'statics'
    }
}

app = App(routes=routes, settings=settings)
```

---

# Settings & Environment

## Application settings

Application settings are configured at the point of instantiating the app.


```python
routes = [
    # ...
]

settings = {
    'TEMPLATES': {
        'DIRS': ['templates']
    }
}

app = App(routes=routes, settings=settings)
```

You can include the application settings in a view, by using the `Settings`
type annotation:

```python
from apistar import Settings


def debug_settings(settings: Settings):
    """
    Return a JSON response containing the application settings dictionary.
    """
    return settings
```

More typically you'll want to include settings into the `build` method of
custom components, so that you can control their initialization, based on the
application settings.

## Environment

Typically you'll want to follow the "twelve-factor app" pattern and [store
configuration variables in the environment](https://12factor.net/config), rather
than keeping them under source control.

API Star provides an `Environment` class that allows you to load the environment,
and ensure that it is correctly configured.

```python
from apistar import environment, typesystem


class Env(environment.Environment):
    properties = {
        'DEBUG': typesystem.boolean(default=False),
        'DATABASE_URL': typesystem.string(default='sqlite://')
    }

env = Env()
```

Once you have an `Environment` instance, you can use it when creating
the application settings.


```python
settings = {
    'DATABASE': {
        'URL': env['DATABASE_URL']
    }
}
```

---

# Testing

API Star includes the `py.test` testing framework. You can run all tests in
a `tests.py` module or a `tests/` directory, by using the following command:

```bash
$ apistar test
```

The simplest way to test a view is to call it directly.

```python
from app import hello_world

def test_hello_world():
    assert hello_world() == {"hello": "world"}
```

There is also a test client, that allows you to make HTTP requests directly to
your application, using the `requests` library.

```python
from app import app
from apistar import TestClient

def test_hello_world():
    client = TestClient(app)
    response = client.get('/hello_world/')
    assert response.status_code == 200
    assert response.json() == {"hello": "world"}
```

Requests made using the test client may use either relative URLs, or absolute
URLs. In either case, all requests will be directed at your application,
rather than making external requests.

```python
response = client.get('http://www.example.com/hello_world/')
```

---

# Backends

## SQLAlchemy

API Star has optional support for [SQLAlchemy](https://www.sqlalchemy.org/).
To use this you first need to install `sqlalchemy` and your chosen [database driver](http://docs.sqlalchemy.org/en/latest/core/engines.html#database-urls).

```bash
$ pip install sqlalchemy
$ pip install psycopg2
```

**Settings**

You then need to add the database config to your settings, and install the
additional components and commands for SQLAlchemy:

* `URL` - The [Database URL](http://docs.sqlalchemy.org/en/latest/core/engines.html#database-urls).
* `METADATA` - The SQLAlchemy [`Metadata`](http://docs.sqlalchemy.org/en/latest/core/metadata.html) instance, typically from the `declarative_base`.

```python
from sqlalchemy.ext.declarative import declarative_base
from sqlalchemy import Column, Integer, String
from apistar.frameworks.wsgi import WSGIApp as App
from apistar.backends import sqlalchemy_backend

Base = declarative_base()

class Customer(Base):
    __tablename__ = "Customer"
    id = Column(Integer, primary_key=True)
    name = Column(String)

routes = [
    # ...
]

# Configure database settings.
settings = {
    "DATABASE": {
        "URL": "postgresql://:@localhost/apistar",
        "METADATA": Base.metadata
    }
}

app = App(
    routes=routes,
    settings=settings,
    commands=sqlalchemy_backend.commands,  # Install custom commands.
    components=sqlalchemy_backend.components  # Install custom components.
)
```

A few common driver configurations are listed below.

Database   | Driver                      | URL format
---------- | --------------------------- | ----------------
PostgreSQL | `psycopg2`                  | `postgresql://<username>:<password>@localhost/example`
MySQL      | `pymysql`                   | `mysql+pymysql://<username>:<password>@localhost/example`
SQLite     | `sqlite3` (Python built-in) | `sqlite:///example.db`

**Creating the database tables**

Before starting you app you will likely need to create the database tables declared in your MetaData which you can do with the following command:

```bash
$ apistar create_tables
```

**Interacting with the database**

To interact with the database, use the `Session` component. This will automatically
handle commit/rollback behavior, depending on if the view returns normally, or
raises an exception:

```python
from apistar.backends.sqlalchemy_backend import Session

def create_customer(session: Session, name: str):
    customer = Customer(name=name)
    session.add(customer)
    session.flush()  # Flush the changes to the database. This will populate the customer id.
    return {'id': customer.id, 'name': customer.name}

def list_customers(session: Session):
    queryset = session.query(Customer).all()
    return [
        {'id': customer.id, 'name': customer.name}
        for customer in queryset
    ]
```

To instead access the basic database configuration information in a handler,
use the `SQLAlchemy` component.

This has the following attributes:

- `engine` - The global [`Engine`](http://docs.sqlalchemy.org/en/latest/core/connections.html#sqlalchemy.engine.Engine) instance.
- `metadata` - The [`MetaData`](http://docs.sqlalchemy.org/en/latest/core/metadata.html#sqlalchemy.typesystem.MetaData) object passed into the settings.
- `Session` - A bound [`sessionmaker`](http://docs.sqlalchemy.org/en/latest/orm/session_api.html#session-and-sessionmaker) factory.

## Django ORM

API Star has optional support for [Django ORM](https://docs.djangoproject.com/en/1.11/topics/db/).
To use this you first need to install `django` and your chosen [database driver](https://docs.djangoproject.com/en/1.11/ref/databases/).

```bash
$ pip install django
$ pip install psycopg2
```

**Settings**

You then need to add the database config to your settings and the django migration commands:

```python
from apistar.frameworks.wsgi import WSGIApp as App
from apistar.backends import django_orm


routes = [
   # ...
]

# Configure database settings.
settings = {
    'DATABASES': {
        'default': {
            'ENGINE': 'django.db.backends.postgresql',
            'NAME': '...',
            'HOST': 'localhost',
            'USER': '...',
            'PASSWORD': ''
        }
    },
    'INSTALLED_APPS': ['project',]
}


app = App(
    routes=routes,
    settings=settings,
    commands=django_orm.commands,  # Install custom commands.
    components=django_orm.components  # Install custom components.
)
```

**Migrations**

You also need to manually create the `migrations` directory inside the `project` directory.

Before starting you app you will likely need to make migrations and then migrate which you can do with the following commands:

```bash
$ apistar makemigrations
$ apistar migrate
```

**Create a new model**

To create a new Django model you will want to create a new `models.py` file and declare it.

```python
from django.db import models

class Customer(models.Model):
    name = models.CharField(max_length=255)
```

**Accessing the database**

To interact with the database, use the `Session` component. This will automatically
handle commit/rollback behavior, depending on if the view returns normally, or
raises an exception:

```python
from apistar.backends.django_orm import Session

def create_customer(session: Session, name: str):
    customer = session.Customer(name=name)
    customer.save()
    return {'id': customer.id, 'name': customer.name}

def list_customers(session: Session):
    queryset = session.Customer.objects.all()
    return [
        {'id': customer.id, 'name': customer.name}
        for customer in queryset
    ]
```

---

# Components

You can create new components to inject into your views. For example:

```python
import base64

class User(object):
    """
    A component representing the user that the incoming request is associated with.
    """
    def __init__(self, username):
        self.username = username


def authenticate_user(authorization: http.Header):
    """
    Determine the user associated with a request, using HTTP Basic Authentication.
    """
    if authorization is None:
        return None
    scheme, token = authorization.split()
    if scheme.lower() != 'basic':
        return None
    username, password = base64.b64decode(token).decode('utf-8').split(':')
    return User(username)
```

Next, register your component with the application:

```python
from apistar import Component

components = [
    Component(User, init=authenticate_user)
]

app = App(
    routes=routes,
    components=components
)
```

You can then use your component in a view:

```python
def say_hello(user: User):
    return {'hello': user.username}
```

## Component Reference

A complete listing of the available built-in components:

Component                      | Description
-------------------------------|-------------
`http.Method`                  | The HTTP method of the request, such as `GET`.
`http.Host`                    | The host component of the request URL, such as `'example.com'`.
`http.Port`                    | The port number that the request is made to, such as 443.
`http.Scheme`                  | The scheme component of the request URL, such as 'https'.
`http.Path`                    | The path component of the request URL, such as `/api/v1/my_view/`.
`http.QueryString`             | The query component of the request URL, such as `page=2`.
`http.URL`                     | The full URL of the request, such as `https://example.com/api/v1/my_view/?page=2`.
`http.Body`                    | The body of the request, as a bytestring.
`http.QueryParams`             | A multi-dict containing the request query parameters.
`http.QueryParam`              | A single request query parameter, corresponding to the keyword argument name. Automatically used for data arguments.
`http.Headers`                 | A multi-dict containing the request headers parameters.
`http.Header`                  | A single request query parameter, corresponding to the keyword argument name.
`http.Request`                 | The full request instance.
`interfaces.App`               | The current application.
`interfaces.Console`           | The console interface. Supports the `.echo(message)` interface.
`interfaces.CommandLineClient` | The command line parsing component. Supports the `.parse(args)` interface.
`interfaces.Router`            | The router for the application instance. Supports the `reverse_url(name, **kwargs)` interface.
`interfaces.Schema`            | The CoreAPI schema used to represent the API.
`interfaces.StaticFiles`       | The static files component. Supports the `get_url(path)` interface.
`interfaces.Templates`         | The template environment. Supports the `get_template(path)` interface.
`types.KeywordArgs`            | A dictionary containing all the matched URL path arguments, or parsed command line parameters.
`types.ParamName`              | A string representing the keyword argument with which a component is being injected into the view. May be for components that vary depending on the parameter name used.
`types.PathWildcard`           | A string. May be used for URL path components that should support full wildcard matches, allowing '/' characters.
`types.Settings`               | A dictionary containing the application settings.
`types.WSGIEnviron`            | A dictionary containing the raw WSGI environ of the incoming request.

---

# Performance

API Star dynamically determines exactly what does and does not need to
run for any given view, based on the annotations it includes. This means that
it can be incredibly efficient.

For a simple JSON serialization test case, the [TechEmpower benchmarks][techempower]
rank API Star as achieving the highest throughput of any Python, JavaScript, Ruby,
or Go framework.

![Benchmarks](docs/img/benchmarks.png)

We'll be working towards adding further test case types to the TechEmpower
benchmarks in the coming weeks, and including results from both WSGIApp and
ASyncIOApp deployment modes.

Its also important to recognize that raw latency or throughput numbers are
typically not the most important factor to take into consideration when choosing
a framework. Having said that, one aim for API Star is to hit the sweet spot for
both performance and for productivity.

---

# Deployment

## The Development Server

A development server is available, using the `run` command:

    $ apistar run
    # Specify the port or interface via --port and --host
    # Serve on port 9001 and use IPv6 only
    $ apistar run --port 9001 --host ::1
    # If you don't like the Werkzeug web debugger, turn it off
    $ apistar run --no-debugger

## Running in Production

### Running a WSGIApp project

For WSGI applications, the recommended production deployment is Gunicorn,
using the Meinheld worker.

    $ pip install gunicorn
    $ pip install meinheld
    $ gunicorn app:app --workers=4 --bind=0.0.0.0:5000 --pid=pid --worker-class=meinheld.gmeinheld.MeinheldWorker

Typically you'll want to run as many workers as you have CPU cores on the server.

### Running an ASyncIOApp project

For asyncio applications, use `uvicorn`.

    $ uvicorn app:app --workers=4 --bind=0.0.0.0:5000 --pid=pid

Again, you'll typically want to run as many workers as you have CPU cores on the server.

## "Serverless" deployments

API Star can also be deployed on so called "serverless" platforms.
A good option for using API Star with this style of deployment is [Zappa](https://github.com/Miserlou/Zappa), which allows you to deploy
any Python WSGI server onto AWS Lambda.

Note that *only* WSGIApp is supported using Zappa. You cannot run
an ASyncIOApp under this deployment, as a standard WSGI interface is expected.

For Zappa to execute it needs to be provided with the path to your `app` instance in its `app_function` key. Given that your `app` is contained within `app.py`, e.g.

```python
# app.py
app = App(routes=routes, settings=settings)
```

Your `zappa_settings.json` configuration file should then look something like this:

```
{
    "dev": {
        "app_function": "app.app",
        "aws_region": "us-east-1",
        "profile_name": "default",
        "s3_bucket": "<a-unique-s3-bucket-name>",
        "keep_warm": false
    },
    "prod": {
        "app_function": "app.app",
        "aws_region": "us-east-1",
        "profile_name": "default",
        "s3_bucket": "<a-unique-s3-bucket-name>",
        "debug": false,
        "log_level": "WARNING",
        "apigateway_description": "Description of your app on AWS API Gateway",
        "lambda_description": "Description of your app on AWS Lambda",
    }
}
```

See [Zappa's installation instructions](https://github.com/Miserlou/Zappa#installation-and-configuration) for full configuration details.

### Notes

- `keep_warm` is a four minute callback to AWS to ensure your function stays loaded in AWS, decreasing the initial response time. When doing development work you don't really need the function to stay 'warm' 24/7 so by setting it to `false` in `dev` it will save you some AWS invocation requests. The free tier at AWS gives you [1,000,000 free requests](https://aws.amazon.com/s/dm/optimization/server-side-test/free-tier/free_np/) so it shouldn't matter too much.
- `profile_name` specifies which alias to use in your [AWS Credentials](https://aws.amazon.com/blogs/security/a-new-and-standardized-way-to-manage-credentials-in-the-aws-sdks/) file. This is usually located at `~/.aws/credentials`.

```
[default]
aws_access_key_id = 'xxx'
aws_secret_access_key = 'xxx'
```

To successfully run `zappa deploy` you will need an IAM user on your AWS account with the a sufficiently permissive policy attached. See the [discussions on Zappa's minimum policy requirements](https://github.com/Miserlou/Zappa/issues/244) for more details.

---

# Changelog

## 0.2 Release

* Added `asyncio` support.
* Added `app.main()`.
* Added `Session` support for both SQLAlchemy and DjangoORM backends.
* Added proper support for registering commands, and using components in command handler functions.
* Added proper support for registering new components, and separating component interfaces from component implementations.
* Introduced `from apistar.frameworks.wsgi import WSGIApp as App` instead of `from apistar import App`.
* Introduced `from apistar.frameworks.asyncio import ASyncIOApp as App` instead of `from apistar import App`.
* Changed `apistar new --layout [minimal|standard]` to `apistar new --framework [wsgi|asyncio]`.
* The TestClient() class now explicitly requires the app instance to be passed as an argument.
* Dropped overloaded typesystem classes. Use eg. `typesystem.String` for declarations and `typesystem.string()` for inlines.
* Dropped single-lookup component `Template`. Just use `Templates` instead.
* Dropped single-lookup component `Setting`. Just use `Settings` instead.
* Dropped unneccessary `ResponseData` annotation.
* Dropped `WSGIResponse`. Either return data or a `Response`.
* Dropped `build()` method on components. See the docs for information on creating and registering components.

---

# Development

To work on the API Star codebase, you'll want to clone the repository,
and create a Python virtualenv with the project requirements installed:

    $ git clone git@github.com:tomchristie/apistar.git
    $ cd apistar
    $ ./scripts/setup

To run the continuous integration tests and code linting:

    $ ./scripts/test
    $ ./scripts/lint

---

<p align="center"><i>API Star is <a href="https://github.com/tomchristie/apistar/blob/master/LICENSE.md">BSD licensed</a> code.<br/>Designed & built in Brighton, England.</i><br/>&mdash; ⭐️ &mdash;</p>

[techempower]: https://www.techempower.com/benchmarks/#section=data-r14&hw=ph&test=json<|MERGE_RESOLUTION|>--- conflicted
+++ resolved
@@ -519,15 +519,10 @@
 **app.py:**
 
 ```python
-<<<<<<< HEAD
 from apistar import Route
 from apistar.interfaces import Templates
 from apistar.frameworks.wsgi import WSGIApp as App
-=======
-from apistar import App, Route
-from apistar.templating import Templates
-import os
->>>>>>> b831d372
+
 
 def hello(username: str, templates: Templates):
     index = templates.get_template('index.html')
